// swift-tools-version: 6.0
// The swift-tools-version declares the minimum version of Swift required to build this package.

import PackageDescription

let package = Package(
  name: "swiftui-list-support",
  platforms: [
    .macOS(.v15),
    .iOS(.v17)
  ],
  products: [
    // Products define the executables and libraries a package produces, making them visible to other packages.
    .library(
      name: "DynamicList",
      targets: ["DynamicList"]
    ),
    .library(
      name: "CollectionView",
      targets: ["CollectionView"]
    ),
    .library(
      name: "ScrollTracking",
      targets: ["ScrollTracking"]
    ),
    .library(
      name: "StickyHeader",
      targets: ["StickyHeader"]
    ),
    .library(
      name: "RefreshControl",
      targets: ["RefreshControl"]
    ),
    .library(
      name: "SelectableForEach",
      targets: ["SelectableForEach"]
    ),
  ],
  dependencies: [
    .package(url: "https://github.com/FluidGroup/swift-indexed-collection", from: "0.2.1"),
    .package(url: "https://github.com/siteline/swiftui-introspect", from: "26.0.0"),
  ],
  targets: [
    // Targets are the basic building blocks of a package, defining a module or a test suite.
    // Targets can depend on other targets in this package and products from dependencies.
    .target(
      name: "DynamicList",
      dependencies: [
      ]
    ),
    .target(
      name: "CollectionView",
      dependencies: [
        "ScrollTracking",
<<<<<<< HEAD
        .product(name: "IndexedCollection", package: "swift-indexed-collection"),
=======
>>>>>>> dab94dda
      ]
    ),
    .target(
      name: "ScrollTracking",
      dependencies: [
        .product(name: "SwiftUIIntrospect", package: "swiftui-introspect")
      ]
    ),
    .target(
      name: "StickyHeader",
      dependencies: [
      ]
    ),
    .target(
      name: "RefreshControl",
      dependencies: [
      ]
    ),
    .target(
      name: "SelectableForEach",
      dependencies: [
        .product(name: "IndexedCollection", package: "swift-indexed-collection"),
      ]
    ),
    .testTarget(
      name: "DynamicListTests",
      dependencies: ["DynamicList"]
    ),
  ],
  swiftLanguageModes: [.v6]
)<|MERGE_RESOLUTION|>--- conflicted
+++ resolved
@@ -52,10 +52,6 @@
       name: "CollectionView",
       dependencies: [
         "ScrollTracking",
-<<<<<<< HEAD
-        .product(name: "IndexedCollection", package: "swift-indexed-collection"),
-=======
->>>>>>> dab94dda
       ]
     ),
     .target(
