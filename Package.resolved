--- conflicted
+++ resolved
@@ -1,9 +1,5 @@
 {
-<<<<<<< HEAD
-  "originHash" : "ea18e2bc90f72201584cb5aa8450e1eb55959f0e2ff5a85e7b43f2d1c94efebc",
-=======
   "originHash" : "727e0a082b397c7ac91af31a279d0adf080aa897660384d87aaea019fde35b16",
->>>>>>> dab94dda
   "pins" : [
     {
       "identity" : "swift-indexed-collection",
